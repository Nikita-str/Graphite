use super::{node_properties, FrontendGraphDataType, FrontendNodeType};
use crate::messages::layout::utility_types::layout_widget::LayoutGroup;
use crate::node_graph_executor::NodeGraphExecutor;
use once_cell::sync::Lazy;

use graph_craft::document::value::*;
use graph_craft::document::*;
use graph_craft::imaginate_input::ImaginateSamplingMethod;

use graph_craft::concrete;
use graph_craft::NodeIdentifier;
use graphene_core::raster::{BlendMode, Color, Image, ImageFrame, LuminanceCalculation};
use graphene_core::*;

use std::collections::VecDeque;

#[derive(Debug, Clone, PartialEq, Hash)]
pub struct DocumentInputType {
	pub name: &'static str,
	pub data_type: FrontendGraphDataType,
	pub default: NodeInput,
}

impl DocumentInputType {
	pub fn new(name: &'static str, data_type: FrontendGraphDataType, default: NodeInput) -> Self {
		Self { name, data_type, default }
	}

	pub fn value(name: &'static str, tagged_value: TaggedValue, exposed: bool) -> Self {
		let data_type = FrontendGraphDataType::with_tagged_value(&tagged_value);
		let default = NodeInput::value(tagged_value, exposed);
		Self { name, data_type, default }
	}

	pub const fn none() -> Self {
		Self {
			name: "None",
			data_type: FrontendGraphDataType::General,
			default: NodeInput::value(TaggedValue::None, false),
		}
	}
}

#[derive(Debug, Clone, PartialEq, Hash)]
pub struct DocumentOutputType {
	pub name: &'static str,
	pub data_type: FrontendGraphDataType,
}

impl DocumentOutputType {
	pub const fn new(name: &'static str, data_type: FrontendGraphDataType) -> Self {
		Self { name, data_type }
	}
}

pub struct NodePropertiesContext<'a> {
	pub persistent_data: &'a crate::messages::portfolio::utility_types::PersistentData,
	pub document: &'a document_legacy::document::Document,
	pub responses: &'a mut VecDeque<crate::messages::prelude::Message>,
	pub layer_path: &'a [document_legacy::LayerId],
	pub nested_path: &'a [NodeId],
	pub executor: &'a mut NodeGraphExecutor,
	pub network: &'a NodeNetwork,
}

#[derive(Clone)]
pub enum NodeImplementation {
	ProtoNode(NodeIdentifier),
	DocumentNode(NodeNetwork),
}

impl NodeImplementation {
	pub fn proto(name: &'static str) -> Self {
		Self::ProtoNode(NodeIdentifier::new(name))
	}
}

#[derive(Clone)]
pub struct DocumentNodeType {
	pub name: &'static str,
	pub category: &'static str,
	pub identifier: NodeImplementation,
	pub inputs: Vec<DocumentInputType>,
	pub outputs: Vec<DocumentOutputType>,
	pub properties: fn(&DocumentNode, NodeId, &mut NodePropertiesContext) -> Vec<LayoutGroup>,
}

// We use the once cell for lazy initialization to avoid the overhead of reconstructing the node list every time.
// TODO: make document nodes not require a `'static` lifetime to avoid having to split the construction into const and non-const parts.
static DOCUMENT_NODE_TYPES: once_cell::sync::Lazy<Vec<DocumentNodeType>> = once_cell::sync::Lazy::new(static_nodes);

// TODO: Dynamic node library
fn static_nodes() -> Vec<DocumentNodeType> {
	vec![
		DocumentNodeType {
			name: "Identity",
			category: "General",
			identifier: NodeImplementation::proto("graphene_core::ops::IdNode"),
			inputs: vec![DocumentInputType {
				name: "In",
				data_type: FrontendGraphDataType::General,
				default: NodeInput::value(TaggedValue::None, true),
			}],
			outputs: vec![DocumentOutputType::new("Out", FrontendGraphDataType::General)],
			properties: |_document_node, _node_id, _context| node_properties::string_properties("The identity node simply returns the input"),
		},
		DocumentNodeType {
			name: "Image",
			category: "Ignore",
			identifier: NodeImplementation::proto("graphene_core::ops::IdNode"),
			inputs: vec![DocumentInputType::value("Image", TaggedValue::ImageFrame(ImageFrame::empty()), false)],
			outputs: vec![DocumentOutputType::new("Image", FrontendGraphDataType::Raster)],
			properties: |_document_node, _node_id, _context| node_properties::string_properties("A bitmap image embedded in this node"),
		},
		// DocumentNodeType {
		// 	name: "Input",
		// 	category: "Ignore",
		// 	identifier: NodeImplementation::proto("graphene_core::ops::IdNode"),
		// 	inputs: vec![DocumentInputType {
		// 		name: "In",
		// 		data_type: FrontendGraphDataType::Raster,
		// 		default: NodeInput::Network,
		// 	}],
		// 	outputs: vec![DocumentOutputType::new("Out", FrontendGraphDataType::Raster)],
		// 	properties: node_properties::input_properties,
		// },
		DocumentNodeType {
			name: "Input",
			category: "Ignore",
			identifier: NodeImplementation::DocumentNode(NodeNetwork {
				inputs: vec![0, 1],
				outputs: vec![NodeOutput::new(0, 0), NodeOutput::new(1, 0)],
				nodes: [DocumentNode {
					name: "Identity".to_string(),
					inputs: vec![NodeInput::Network(concrete!(ImageFrame))],
					implementation: DocumentNodeImplementation::Unresolved(NodeIdentifier::new("graphene_core::ops::IdNode")),
					metadata: Default::default(),
				}]
				.into_iter()
				.enumerate()
				.map(|(id, node)| (id as NodeId, node))
				.collect(),
				..Default::default()
			}),
			inputs: vec![
				DocumentInputType {
					name: "In",
					data_type: FrontendGraphDataType::General,
					default: NodeInput::Network(concrete!(ImageFrame)),
				},
				DocumentInputType::value("Transform", TaggedValue::DAffine2(DAffine2::IDENTITY), false),
			],
			outputs: vec![DocumentOutputType {
				name: "Image Frame",
				data_type: FrontendGraphDataType::Raster,
			}],
			properties: node_properties::input_properties,
		},
		DocumentNodeType {
			name: "Begin Scope",
			category: "Structural",
			identifier: NodeImplementation::DocumentNode(NodeNetwork {
				inputs: vec![0, 2],
				outputs: vec![NodeOutput::new(1, 0), NodeOutput::new(3, 0)],
				nodes: [
					DocumentNode {
						name: "SetNode".to_string(),
						inputs: vec![NodeInput::Network(concrete!(ImageFrame))],
						implementation: DocumentNodeImplementation::Unresolved(NodeIdentifier::new("graphene_core::ops::SomeNode")),
<<<<<<< HEAD
						metadata: Default::default(),
					},
					DocumentNode {
						name: "LetNode".to_string(),
						inputs: vec![NodeInput::node(0, 0)],
						implementation: DocumentNodeImplementation::Unresolved(NodeIdentifier::new("graphene_std::memo::LetNode<_>")),
						metadata: Default::default(),
					},
					DocumentNode {
=======
						metadata: Default::default(),
					},
					DocumentNode {
						name: "LetNode".to_string(),
						inputs: vec![NodeInput::node(0, 0)],
						implementation: DocumentNodeImplementation::Unresolved(NodeIdentifier::new("graphene_std::memo::LetNode<_>")),
						metadata: Default::default(),
					},
					DocumentNode {
>>>>>>> a2046a51
						name: "RefNode".to_string(),
						inputs: vec![NodeInput::Network(concrete!(())), NodeInput::lambda(1, 0)],
						implementation: DocumentNodeImplementation::Unresolved(NodeIdentifier::new("graphene_std::memo::RefNode<_, _>")),
						metadata: Default::default(),
					},
					DocumentNode {
						name: "CloneNode".to_string(),
						inputs: vec![NodeInput::node(2, 0)],
						implementation: DocumentNodeImplementation::Unresolved(NodeIdentifier::new("graphene_core::ops::CloneNode<_>")),
						metadata: Default::default(),
					},
				]
				.into_iter()
				.enumerate()
				.map(|(id, node)| (id as NodeId, node))
				.collect(),

				..Default::default()
			}),
			inputs: vec![DocumentInputType {
				name: "In",
				data_type: FrontendGraphDataType::Raster,
				default: NodeInput::value(TaggedValue::ImageFrame(ImageFrame::empty()), true),
			}],
			outputs: vec![
				DocumentOutputType {
					name: "Scope",
					data_type: FrontendGraphDataType::General,
				},
				DocumentOutputType {
					name: "Binding",
					data_type: FrontendGraphDataType::Raster,
				},
			],
			properties: |_document_node, _node_id, _context| node_properties::string_properties("Binds the input in a local scope as a variable"),
		},
		DocumentNodeType {
			name: "End Scope",
			category: "Structural",
			identifier: NodeImplementation::proto("graphene_std::memo::EndLetNode<_>"),
			inputs: vec![
				DocumentInputType {
					name: "Scope",
					data_type: FrontendGraphDataType::General,
					default: NodeInput::value(TaggedValue::None, true),
				},
				DocumentInputType {
					name: "Data",
					data_type: FrontendGraphDataType::Raster,
					default: NodeInput::value(TaggedValue::ImageFrame(ImageFrame::empty()), true),
				},
			],
			outputs: vec![DocumentOutputType {
				name: "Frame",
				data_type: FrontendGraphDataType::Raster,
			}],

			properties: |_document_node, _node_id, _context| node_properties::string_properties("The graph's output is rendered into the frame"),
		},
		DocumentNodeType {
			name: "Output",
			category: "Ignore",
			identifier: NodeImplementation::proto("graphene_core::ops::IdNode"),
			inputs: vec![DocumentInputType {
				name: "Output",
				data_type: FrontendGraphDataType::Raster,
				default: NodeInput::value(TaggedValue::ImageFrame(ImageFrame::empty()), true),
			}],
			outputs: vec![],
			properties: |_document_node, _node_id, _context| node_properties::string_properties("The graph's output is rendered into the frame"),
		},
		DocumentNodeType {
			name: "Image Frame",
			category: "General",
			identifier: NodeImplementation::proto("graphene_std::raster::ImageFrameNode<_>"),
			inputs: vec![
				DocumentInputType::value("Image", TaggedValue::Image(Image::empty()), true),
				DocumentInputType::value("Transform", TaggedValue::DAffine2(DAffine2::IDENTITY), true),
			],
			outputs: vec![DocumentOutputType::new("Image", FrontendGraphDataType::Raster)],
			properties: |_document_node, _node_id, _context| node_properties::string_properties("Creates an embedded image with the given transform"),
		},
		DocumentNodeType {
			name: "Blend Node",
			category: "Image Adjustments",
			identifier: NodeImplementation::proto("graphene_core::raster::BlendNode<_, _, _, _>"),
			inputs: vec![
				DocumentInputType::value("Image", TaggedValue::ImageFrame(ImageFrame::empty()), true),
				DocumentInputType::value("Second", TaggedValue::ImageFrame(ImageFrame::empty()), true),
				DocumentInputType::value("BlendMode", TaggedValue::BlendMode(BlendMode::Normal), false),
				DocumentInputType::value("Opacity", TaggedValue::F64(100.), false),
			],
			outputs: vec![DocumentOutputType::new("Image", FrontendGraphDataType::Raster)],
			properties: node_properties::blend_properties,
		},
		DocumentNodeType {
			name: "Levels",
			category: "Image Adjustments",
			identifier: NodeImplementation::proto("graphene_core::raster::LevelsNode<_, _, _, _, _>"),
			inputs: vec![
				DocumentInputType {
					name: "Image",
					data_type: FrontendGraphDataType::Raster,
					default: NodeInput::value(TaggedValue::ImageFrame(ImageFrame::empty()), true),
				},
				DocumentInputType {
					name: "Shadows",
					data_type: FrontendGraphDataType::Number,
					default: NodeInput::value(TaggedValue::F64(0.), false),
				},
				DocumentInputType {
					name: "Midtones",
					data_type: FrontendGraphDataType::Number,
					default: NodeInput::value(TaggedValue::F64(50.), false),
				},
				DocumentInputType {
					name: "Highlights",
					data_type: FrontendGraphDataType::Number,
					default: NodeInput::value(TaggedValue::F64(100.), false),
				},
				DocumentInputType {
					name: "Output Minimums",
					data_type: FrontendGraphDataType::Number,
					default: NodeInput::value(TaggedValue::F64(0.), false),
				},
				DocumentInputType {
					name: "Output Maximums",
					data_type: FrontendGraphDataType::Number,
					default: NodeInput::value(TaggedValue::F64(100.), false),
				},
			],
			outputs: vec![DocumentOutputType::new("Image", FrontendGraphDataType::Raster)],
			properties: node_properties::levels_properties,
		},
		DocumentNodeType {
			name: "Grayscale",
			category: "Image Adjustments",
			identifier: NodeImplementation::proto("graphene_core::raster::GrayscaleNode<_, _, _, _, _, _, _>"),
			inputs: vec![
				DocumentInputType {
					name: "Image",
					data_type: FrontendGraphDataType::Raster,
					default: NodeInput::value(TaggedValue::ImageFrame(ImageFrame::empty()), true),
				},
				DocumentInputType {
					name: "Tint",
					data_type: FrontendGraphDataType::Number,
					default: NodeInput::value(TaggedValue::Color(Color::BLACK), false),
				},
				DocumentInputType {
					name: "Reds",
					data_type: FrontendGraphDataType::Number,
					default: NodeInput::value(TaggedValue::F64(50.), false),
				},
				DocumentInputType {
					name: "Yellows",
					data_type: FrontendGraphDataType::Number,
					default: NodeInput::value(TaggedValue::F64(50.), false),
				},
				DocumentInputType {
					name: "Greens",
					data_type: FrontendGraphDataType::Number,
					default: NodeInput::value(TaggedValue::F64(50.), false),
				},
				DocumentInputType {
					name: "Cyans",
					data_type: FrontendGraphDataType::Number,
					default: NodeInput::value(TaggedValue::F64(50.), false),
				},
				DocumentInputType {
					name: "Blues",
					data_type: FrontendGraphDataType::Number,
					default: NodeInput::value(TaggedValue::F64(50.), false),
				},
				DocumentInputType {
					name: "Magentas",
					data_type: FrontendGraphDataType::Number,
					default: NodeInput::value(TaggedValue::F64(50.), false),
				},
			],
			outputs: vec![DocumentOutputType::new("Image", FrontendGraphDataType::Raster)],
			properties: node_properties::grayscale_properties,
		},
		DocumentNodeType {
			name: "Luminance",
			category: "Image Adjustments",
			identifier: NodeImplementation::proto("graphene_core::raster::LuminanceNode<_>"),
			inputs: vec![
				DocumentInputType::value("Image", TaggedValue::ImageFrame(ImageFrame::empty()), true),
				DocumentInputType::value("Luma Calculation", TaggedValue::LuminanceCalculation(LuminanceCalculation::SRGB), false),
			],
			outputs: vec![DocumentOutputType::new("Image", FrontendGraphDataType::Raster)],
			properties: node_properties::luminance_properties,
		},
		DocumentNodeType {
			name: "Gaussian Blur",
			category: "Image Filters",
			identifier: NodeImplementation::DocumentNode(NodeNetwork {
				inputs: vec![0, 1, 1],
				outputs: vec![NodeOutput::new(1, 0)],
				nodes: vec![
					(
						0,
						DocumentNode {
							name: "CacheNode".to_string(),
							inputs: vec![NodeInput::Network(concrete!(Image))],
							implementation: DocumentNodeImplementation::Unresolved(NodeIdentifier::new("graphene_std::memo::CacheNode")),
							metadata: Default::default(),
						},
					),
					(
						1,
						DocumentNode {
							name: "BlurNode".to_string(),
							inputs: vec![NodeInput::node(0, 0), NodeInput::Network(concrete!(u32)), NodeInput::Network(concrete!(f64)), NodeInput::node(0, 0)],
							implementation: DocumentNodeImplementation::Unresolved(NodeIdentifier::new("graphene_core::raster::BlurNode")),
							metadata: Default::default(),
						},
					),
				]
				.into_iter()
				.collect(),
				..Default::default()
			}),
			inputs: vec![
				DocumentInputType::value("Image", TaggedValue::ImageFrame(ImageFrame::empty()), true),
				DocumentInputType::value("Radius", TaggedValue::U32(3), false),
				DocumentInputType::value("Sigma", TaggedValue::F64(1.), false),
			],
			outputs: vec![DocumentOutputType {
				name: "Image",
				data_type: FrontendGraphDataType::Raster,
			}],
			properties: node_properties::blur_image_properties,
		},
		DocumentNodeType {
			name: "Cache",
			category: "Structural",
			identifier: NodeImplementation::DocumentNode(NodeNetwork {
				inputs: vec![0],
				outputs: vec![NodeOutput::new(1, 0)],
				nodes: vec![
					(
						0,
						DocumentNode {
							name: "CacheNode".to_string(),
							inputs: vec![NodeInput::Network(concrete!(Image))],
							implementation: DocumentNodeImplementation::Unresolved(NodeIdentifier::new("graphene_std::memo::CacheNode")),
							metadata: Default::default(),
						},
					),
					(
						1,
						DocumentNode {
							name: "CloneNode".to_string(),
							inputs: vec![NodeInput::node(0, 0)],
							implementation: DocumentNodeImplementation::Unresolved(NodeIdentifier::new("graphene_core::ops::CloneNode<_>")),
							metadata: Default::default(),
						},
					),
				]
				.into_iter()
				.collect(),
				..Default::default()
			}),
			inputs: vec![DocumentInputType::value("Image", TaggedValue::ImageFrame(ImageFrame::empty()), true)],
			outputs: vec![DocumentOutputType::new("Image", FrontendGraphDataType::Raster)],
			properties: node_properties::no_properties,
		},
		#[cfg(feature = "gpu")]
		DocumentNodeType {
			name: "GpuImage",
			category: "Image Adjustments",
			identifier: NodeImplementation::proto("graphene_std::executor::MapGpuSingleImageNode<_>"),
			inputs: vec![
				DocumentInputType::new("Image", TaggedValue::ImageFrame(ImageFrame::empty()), true),
				DocumentInputType {
					name: "Path",
					data_type: FrontendGraphDataType::Text,
					default: NodeInput::value(TaggedValue::String(String::new()), false),
				},
			],
			outputs: vec![DocumentOutputType::new("Image", FrontendGraphDataType::Raster)],
			properties: node_properties::gpu_map_properties,
		},
		#[cfg(feature = "quantization")]
		DocumentNodeType {
			name: "Generate Quantization",
			category: "Image Adjustments",
			identifier: NodeImplementation::proto("graphene_std::quantization::GenerateQuantizationNode<_, _>"),
			inputs: vec![
				DocumentInputType {
					name: "Image",
					data_type: FrontendGraphDataType::Raster,
					default: NodeInput::value(TaggedValue::ImageFrame(ImageFrame::empty()), true),
				},
				DocumentInputType {
					name: "samples",
					data_type: FrontendGraphDataType::Number,
					default: NodeInput::value(TaggedValue::U32(100), false),
				},
				DocumentInputType {
					name: "Fn index",
					data_type: FrontendGraphDataType::Number,
					default: NodeInput::value(TaggedValue::U32(0), false),
				},
			],
			outputs: vec![DocumentOutputType::new("Quantization", FrontendGraphDataType::General)],
			properties: node_properties::quantize_properties,
		},
		#[cfg(feature = "quantization")]
		DocumentNodeType {
			name: "Quantize Image",
			category: "Image Adjustments",
			identifier: NodeImplementation::proto("graphene_std::quantization::GenerateQuantizationNode<_, _>"),
			inputs: vec![
				DocumentInputType {
					name: "Image",
					data_type: FrontendGraphDataType::Raster,
					default: NodeInput::value(TaggedValue::ImageFrame(ImageFrame::empty()), true),
				},
				DocumentInputType {
					name: "quantization",
					data_type: FrontendGraphDataType::General,
					default: NodeInput::value(TaggedValue::U32(100), false),
				},
			],
			outputs: vec![DocumentOutputType::new("Quantization", FrontendGraphDataType::General)],
			properties: node_properties::quantize_properties,
		},
		DocumentNodeType {
			name: "Invert RGB",
			category: "Image Adjustments",
			identifier: NodeImplementation::proto("graphene_core::raster::InvertRGBNode"),
			inputs: vec![DocumentInputType::value("Image", TaggedValue::ImageFrame(ImageFrame::empty()), true)],
			outputs: vec![DocumentOutputType::new("Image", FrontendGraphDataType::Raster)],
			properties: node_properties::no_properties,
		},
		DocumentNodeType {
			name: "Hue/Saturation",
			category: "Image Adjustments",
			identifier: NodeImplementation::proto("graphene_core::raster::HueSaturationNode<_, _, _>"),
			inputs: vec![
				DocumentInputType::value("Image", TaggedValue::ImageFrame(ImageFrame::empty()), true),
				DocumentInputType::value("Hue Shift", TaggedValue::F64(0.), false),
				DocumentInputType::value("Saturation Shift", TaggedValue::F64(0.), false),
				DocumentInputType::value("Lightness Shift", TaggedValue::F64(0.), false),
			],
			outputs: vec![DocumentOutputType::new("Image", FrontendGraphDataType::Raster)],
			properties: node_properties::adjust_hsl_properties,
		},
		DocumentNodeType {
			name: "Brightness/Contrast",
			category: "Image Adjustments",
			identifier: NodeImplementation::proto("graphene_core::raster::BrightnessContrastNode<_, _>"),
			inputs: vec![
				DocumentInputType::value("Image", TaggedValue::ImageFrame(ImageFrame::empty()), true),
				DocumentInputType::value("Brightness", TaggedValue::F64(0.), false),
				DocumentInputType::value("Contrast", TaggedValue::F64(0.), false),
			],
			outputs: vec![DocumentOutputType::new("Image", FrontendGraphDataType::Raster)],
			properties: node_properties::brighten_image_properties,
		},
		DocumentNodeType {
			name: "Threshold",
			category: "Image Adjustments",
			identifier: NodeImplementation::proto("graphene_core::raster::ThresholdNode<_, _>"),
			inputs: vec![
				DocumentInputType::value("Image", TaggedValue::ImageFrame(ImageFrame::empty()), true),
				DocumentInputType::value("Luma Calculation", TaggedValue::LuminanceCalculation(LuminanceCalculation::SRGB), false),
				DocumentInputType::value("Threshold", TaggedValue::F64(50.), false),
			],
			outputs: vec![DocumentOutputType::new("Image", FrontendGraphDataType::Raster)],
			properties: node_properties::adjust_threshold_properties,
		},
		DocumentNodeType {
			name: "Vibrance",
			category: "Image Adjustments",
			identifier: NodeImplementation::proto("graphene_core::raster::VibranceNode<_>"),
			inputs: vec![
				DocumentInputType::value("Image", TaggedValue::ImageFrame(ImageFrame::empty()), true),
				DocumentInputType::value("Vibrance", TaggedValue::F64(0.), false),
			],
			outputs: vec![DocumentOutputType::new("Image", FrontendGraphDataType::Raster)],
			properties: node_properties::adjust_vibrance_properties,
		},
		DocumentNodeType {
			name: "Opacity",
			category: "Image Adjustments",
			identifier: NodeImplementation::proto("graphene_core::raster::OpacityNode<_>"),
			inputs: vec![
				DocumentInputType::value("Image", TaggedValue::ImageFrame(ImageFrame::empty()), true),
				DocumentInputType::value("Factor", TaggedValue::F64(100.), false),
			],
			outputs: vec![DocumentOutputType::new("Image", FrontendGraphDataType::Raster)],
			properties: node_properties::multiply_opacity,
		},
		DocumentNodeType {
			name: "Posterize",
			category: "Image Adjustments",
			identifier: NodeImplementation::proto("graphene_core::raster::PosterizeNode<_>"),
			inputs: vec![
				DocumentInputType::value("Image", TaggedValue::ImageFrame(ImageFrame::empty()), true),
				DocumentInputType::value("Value", TaggedValue::F64(4.), false),
			],
			outputs: vec![DocumentOutputType::new("Image", FrontendGraphDataType::Raster)],
			properties: node_properties::posterize_properties,
		},
		DocumentNodeType {
			name: "Exposure",
			category: "Image Adjustments",
			identifier: NodeImplementation::proto("graphene_core::raster::ExposureNode<_, _, _>"),
			inputs: vec![
				DocumentInputType::value("Image", TaggedValue::ImageFrame(ImageFrame::empty()), true),
				DocumentInputType::value("Exposure", TaggedValue::F64(0.), false),
				DocumentInputType::value("Offset", TaggedValue::F64(0.), false),
				DocumentInputType::value("Gamma Correction", TaggedValue::F64(1.), false),
			],
			outputs: vec![DocumentOutputType::new("Image", FrontendGraphDataType::Raster)],
			properties: node_properties::exposure_properties,
		},
		DocumentNodeType {
			name: "Add",
			category: "Math",
			identifier: NodeImplementation::proto("graphene_core::ops::AddParameterNode<_>"),
			inputs: vec![
				DocumentInputType::value("Input", TaggedValue::F64(0.), true),
				DocumentInputType::value("Addend", TaggedValue::F64(0.), true),
			],
			outputs: vec![DocumentOutputType::new("Output", FrontendGraphDataType::Number)],
			properties: node_properties::add_properties,
		},
		(*IMAGINATE_NODE).clone(),
		DocumentNodeType {
			name: "Unit Circle Generator",
			category: "Vector",
			identifier: NodeImplementation::proto("graphene_core::vector::generator_nodes::UnitCircleGenerator"),
			inputs: vec![DocumentInputType::none()],
			outputs: vec![DocumentOutputType::new("Vector", FrontendGraphDataType::Subpath)],
			properties: node_properties::no_properties,
		},
		DocumentNodeType {
			name: "Path Generator",
			category: "Vector",
			identifier: NodeImplementation::proto("graphene_core::vector::generator_nodes::PathGenerator"),
			inputs: vec![DocumentInputType {
				name: "Path Data",
				data_type: FrontendGraphDataType::Subpath,
				default: NodeInput::value(TaggedValue::Subpath(bezier_rs::Subpath::new(Vec::new(), false)), false),
			}],
			outputs: vec![DocumentOutputType::new("Vector", FrontendGraphDataType::Subpath)],
			properties: node_properties::no_properties,
		},
		DocumentNodeType {
			name: "Transform",
			category: "Vector",
			identifier: NodeImplementation::proto("graphene_core::vector::TransformNode<_, _, _, _>"),
			inputs: vec![
				DocumentInputType::value("Vector Data", TaggedValue::VectorData(graphene_core::vector::VectorData::empty()), true),
				DocumentInputType::value("Translation", TaggedValue::DVec2(DVec2::ZERO), false),
				DocumentInputType::value("Rotation", TaggedValue::F64(0.), false),
				DocumentInputType::value("Scale", TaggedValue::DVec2(DVec2::ONE), false),
				DocumentInputType::value("Skew", TaggedValue::DVec2(DVec2::ZERO), false),
			],
			outputs: vec![DocumentOutputType::new("Vector", FrontendGraphDataType::Subpath)],
			properties: node_properties::transform_properties,
		},
		DocumentNodeType {
			name: "Fill",
			category: "Vector",
			identifier: NodeImplementation::proto("graphene_core::vector::SetFillNode<_, _, _, _, _, _, _>"),
			inputs: vec![
				DocumentInputType::value("Vector Data", TaggedValue::VectorData(graphene_core::vector::VectorData::empty()), true),
				DocumentInputType::value("Fill Type", TaggedValue::FillType(vector::style::FillType::Solid), false),
				DocumentInputType::value("Solid Color", TaggedValue::Color(Color::BLACK), false),
				DocumentInputType::value("Gradient Type", TaggedValue::GradientType(vector::style::GradientType::Linear), false),
				DocumentInputType::value("Start", TaggedValue::DVec2(DVec2::new(0., 0.5)), false),
				DocumentInputType::value("End", TaggedValue::DVec2(DVec2::new(1., 0.5)), false),
				DocumentInputType::value("Transform", TaggedValue::DAffine2(DAffine2::IDENTITY), false),
				DocumentInputType::value("Positions", TaggedValue::GradientPositions(vec![(0., Some(Color::BLACK)), (1., Some(Color::WHITE))]), false),
			],
			outputs: vec![DocumentOutputType::new("Vector", FrontendGraphDataType::Subpath)],
			properties: node_properties::fill_properties,
		},
		DocumentNodeType {
			name: "Stroke",
			category: "Vector",
			identifier: NodeImplementation::proto("graphene_core::vector::SetStrokeNode<_, _, _, _, _, _, _>"),
			inputs: vec![
				DocumentInputType::value("Vector Data", TaggedValue::VectorData(graphene_core::vector::VectorData::empty()), true),
				DocumentInputType::value("Color", TaggedValue::Color(Color::BLACK), false),
				DocumentInputType::value("Weight", TaggedValue::F64(0.), false),
				DocumentInputType::value("Dash Lengths", TaggedValue::VecF32(Vec::new()), false),
				DocumentInputType::value("Dash Offset", TaggedValue::F64(0.), false),
				DocumentInputType::value("Line Cap", TaggedValue::LineCap(graphene_core::vector::style::LineCap::Butt), false),
				DocumentInputType::value("Line Join", TaggedValue::LineJoin(graphene_core::vector::style::LineJoin::Miter), false),
				DocumentInputType::value("Miter Limit", TaggedValue::F64(4.), false),
			],
			outputs: vec![DocumentOutputType::new("Vector", FrontendGraphDataType::Subpath)],
			properties: node_properties::stroke_properties,
		},
	]
}

pub static IMAGINATE_NODE: Lazy<DocumentNodeType> = Lazy::new(|| DocumentNodeType {
	name: "Imaginate",
	category: "Image Synthesis",
	identifier: NodeImplementation::proto("graphene_std::raster::ImaginateNode<_>"),
	inputs: vec![
		DocumentInputType::value("Input Image", TaggedValue::ImageFrame(ImageFrame::empty()), true),
<<<<<<< HEAD
		DocumentInputType::value("Transform", TaggedValue::DAffine2(DAffine2::IDENTITY), false),
=======
>>>>>>> a2046a51
		DocumentInputType::value("Seed", TaggedValue::F64(0.), false), // Remember to keep index used in `NodeGraphFrameImaginateRandom` updated with this entry's index
		DocumentInputType::value("Resolution", TaggedValue::OptionalDVec2(None), false),
		DocumentInputType::value("Samples", TaggedValue::F64(30.), false),
		DocumentInputType::value("Sampling Method", TaggedValue::ImaginateSamplingMethod(ImaginateSamplingMethod::EulerA), false),
		DocumentInputType::value("Prompt Guidance", TaggedValue::F64(7.5), false),
		DocumentInputType::value("Prompt", TaggedValue::String(String::new()), false),
		DocumentInputType::value("Negative Prompt", TaggedValue::String(String::new()), false),
		DocumentInputType::value("Adapt Input Image", TaggedValue::Bool(false), false),
		DocumentInputType::value("Image Creativity", TaggedValue::F64(66.), false),
		DocumentInputType::value("Masking Layer", TaggedValue::LayerPath(None), false),
		DocumentInputType::value("Inpaint", TaggedValue::Bool(true), false),
		DocumentInputType::value("Mask Blur", TaggedValue::F64(4.), false),
		DocumentInputType::value("Mask Starting Fill", TaggedValue::ImaginateMaskStartingFill(ImaginateMaskStartingFill::Fill), false),
		DocumentInputType::value("Improve Faces", TaggedValue::Bool(false), false),
		DocumentInputType::value("Tiling", TaggedValue::Bool(false), false),
		// Non-user status (is document input the right way to do this?)
		DocumentInputType::value("Cached Data", TaggedValue::RcImage(None), false),
		DocumentInputType::value("Percent Complete", TaggedValue::F64(0.), false),
		DocumentInputType::value("Status", TaggedValue::ImaginateStatus(ImaginateStatus::Idle), false),
	],
	outputs: vec![DocumentOutputType::new("Image", FrontendGraphDataType::Raster)],
	properties: node_properties::imaginate_properties,
});

pub fn resolve_document_node_type(name: &str) -> Option<&DocumentNodeType> {
	DOCUMENT_NODE_TYPES.iter().find(|node| node.name == name)
}

pub fn collect_node_types() -> Vec<FrontendNodeType> {
	DOCUMENT_NODE_TYPES
		.iter()
		.filter(|node_type| !node_type.category.eq_ignore_ascii_case("ignore"))
		.map(|node_type| FrontendNodeType::new(node_type.name, node_type.category))
		.collect()
}

impl DocumentNodeType {
	/// Generate a [`DocumentNodeImplementation`] from this node type, using a nested network.
	pub fn generate_implementation(&self) -> DocumentNodeImplementation {
		let num_inputs = self.inputs.len();

		let inner_network = match &self.identifier {
			NodeImplementation::ProtoNode(ident) => {
				NodeNetwork {
					inputs: (0..num_inputs).map(|_| 0).collect(),
					outputs: vec![NodeOutput::new(0, 0)],
					nodes: [(
						0,
						DocumentNode {
							name: format!("{}_impl", self.name),
							// TODO: Allow inserting nodes that contain other nodes.
							implementation: DocumentNodeImplementation::Unresolved(ident.clone()),
							inputs: self.inputs.iter().map(|i| NodeInput::Network(i.default.ty())).collect(),
							metadata: DocumentNodeMetadata::default(),
						},
					)]
					.into_iter()
					.collect(),
					..Default::default()
				}
			}
			NodeImplementation::DocumentNode(network) => network.clone(),
		};

		DocumentNodeImplementation::Network(inner_network)
	}

	/// Converts the [DocumentNodeType] type to a [DocumentNode], based on the inputs from the graph (which must be the correct length) and the metadata
	pub fn to_document_node(&self, inputs: impl IntoIterator<Item = NodeInput>, metadata: graph_craft::document::DocumentNodeMetadata) -> DocumentNode {
		let inputs: Vec<_> = inputs.into_iter().collect();
		assert_eq!(inputs.len(), self.inputs.len(), "Inputs passed from the graph must be equal to the number required");
		DocumentNode {
			name: self.name.to_string(),
			inputs,
			implementation: self.generate_implementation(),
			metadata,
		}
	}

	/// Converts the [DocumentNodeType] type to a [DocumentNode], using the provided `input_override` and falling back to the default inputs.
	/// `input_override` does not have to be the correct length.
	pub fn to_document_node_default_inputs(&self, input_override: impl IntoIterator<Item = Option<NodeInput>>, metadata: graph_craft::document::DocumentNodeMetadata) -> DocumentNode {
		let mut input_override = input_override.into_iter();
		let inputs = self.inputs.iter().map(|default| input_override.next().unwrap_or_default().unwrap_or_else(|| default.default.clone()));
		self.to_document_node(inputs, metadata)
	}
}

pub fn wrap_network_in_scope(network: NodeNetwork) -> NodeNetwork {
	assert_eq!(network.inputs.len(), 1, "Networks wrapped in scope must have exactly one input");
	let input_type = network.nodes[&network.inputs[0]].inputs.iter().find(|&i| matches!(i, NodeInput::Network(_))).unwrap().clone();

	let inner_network = DocumentNode {
		name: "Scope".to_string(),
		implementation: DocumentNodeImplementation::Network(network),
		inputs: vec![NodeInput::node(0, 1)],
		metadata: DocumentNodeMetadata::default(),
	};
	// wrap the inner network in a scope
	let nodes = vec![
		resolve_document_node_type("Begin Scope")
			.expect("Begin Scope node type not found")
			.to_document_node(vec![input_type.clone()], DocumentNodeMetadata::default()),
		inner_network,
		resolve_document_node_type("End Scope")
			.expect("End Scope node type not found")
			.to_document_node(vec![NodeInput::node(0, 0), NodeInput::node(1, 0)], DocumentNodeMetadata::default()),
	];
	let network = NodeNetwork {
		inputs: vec![0],
		outputs: vec![NodeOutput::new(2, 0)],
		nodes: nodes.into_iter().enumerate().map(|(id, node)| (id as NodeId, node)).collect(),
		..Default::default()
	};
	network
}

pub fn wrap_network_in_scope(network: NodeNetwork) -> NodeNetwork {
	assert_eq!(network.inputs.len(), 1, "Networks wrapped in scope must have exactly one input");
	let input_type = network.nodes[&network.inputs[0]].inputs.iter().find(|&i| matches!(i, NodeInput::Network(_))).unwrap().clone();

	let inner_network = DocumentNode {
		name: "Scope".to_string(),
		implementation: DocumentNodeImplementation::Network(network),
		inputs: vec![NodeInput::node(0, 1)],
		metadata: DocumentNodeMetadata::default(),
	};
	// wrap the inner network in a scope
	let nodes = vec![
		resolve_document_node_type("Begin Scope")
			.expect("Begin Scope node type not found")
			.to_document_node(vec![input_type.clone()], DocumentNodeMetadata::default()),
		inner_network,
		resolve_document_node_type("End Scope")
			.expect("End Scope node type not found")
			.to_document_node(vec![NodeInput::node(0, 0), NodeInput::node(1, 0)], DocumentNodeMetadata::default()),
	];
	let network = NodeNetwork {
		inputs: vec![0],
		outputs: vec![NodeOutput::new(2, 0)],
		nodes: nodes.into_iter().enumerate().map(|(id, node)| (id as NodeId, node)).collect(),
		..Default::default()
	};
	network
}

pub fn new_image_network(output_offset: i32, output_node_id: NodeId) -> NodeNetwork {
	NodeNetwork {
		inputs: vec![0],
		outputs: vec![NodeOutput::new(1, 0)],
		nodes: [
			resolve_document_node_type("Input")
				.expect("Input node does not exist")
<<<<<<< HEAD
				.to_document_node([NodeInput::Network(concrete!(ImageFrame))], DocumentNodeMetadata::position((8, 4))),
			resolve_document_node_type("Output")
				.expect("Output node does not exist")
				.to_document_node([NodeInput::node(output_node_id, 0)], DocumentNodeMetadata::position((output_offset + 8, 4))),
=======
				.to_document_node_default_inputs([], DocumentNodeMetadata::position((8, 4))),
			resolve_document_node_type("Output")
				.expect("Output node does not exist")
				.to_document_node([NodeInput::node(output_node_id, 0)], DocumentNodeMetadata::position((output_offset + 8, 4))),
		]
		.into_iter()
		.enumerate()
		.map(|(id, node)| (id as NodeId, node))
		.collect(),
		..Default::default()
	}
}

pub fn new_vector_network(subpath: bezier_rs::Subpath<uuid::ManipulatorGroupId>) -> NodeNetwork {
	let input = resolve_document_node_type("Input").expect("Input node does not exist");
	let path_generator = resolve_document_node_type("Path Generator").expect("Path Generator node does not exist");
	let transform = resolve_document_node_type("Transform").expect("Transform node does not exist");
	let fill = resolve_document_node_type("Fill").expect("Fill node does not exist");
	let stroke = resolve_document_node_type("Stroke").expect("Stroke node does not exist");
	let output = resolve_document_node_type("Output").expect("Output node does not exist");

	let mut pos = 0;
	let mut next_pos = || {
		let node_pos = DocumentNodeMetadata::position((pos, 4));
		pos += 8;
		node_pos
	};

	NodeNetwork {
		inputs: vec![0],
		outputs: vec![NodeOutput::new(5, 0)],
		nodes: [
			input.to_document_node_default_inputs([], next_pos()),
			path_generator.to_document_node_default_inputs([Some(NodeInput::value(TaggedValue::Subpath(subpath), false))], next_pos()),
			transform.to_document_node_default_inputs([Some(NodeInput::node(1, 0))], next_pos()),
			fill.to_document_node_default_inputs([Some(NodeInput::node(2, 0))], next_pos()),
			stroke.to_document_node_default_inputs([Some(NodeInput::node(3, 0))], next_pos()),
			output.to_document_node_default_inputs([Some(NodeInput::node(4, 0))], next_pos()),
>>>>>>> a2046a51
		]
		.into_iter()
		.enumerate()
		.map(|(id, node)| (id as NodeId, node))
		.collect(),
		..Default::default()
	}
}<|MERGE_RESOLUTION|>--- conflicted
+++ resolved
@@ -167,7 +167,6 @@
 						name: "SetNode".to_string(),
 						inputs: vec![NodeInput::Network(concrete!(ImageFrame))],
 						implementation: DocumentNodeImplementation::Unresolved(NodeIdentifier::new("graphene_core::ops::SomeNode")),
-<<<<<<< HEAD
 						metadata: Default::default(),
 					},
 					DocumentNode {
@@ -177,17 +176,6 @@
 						metadata: Default::default(),
 					},
 					DocumentNode {
-=======
-						metadata: Default::default(),
-					},
-					DocumentNode {
-						name: "LetNode".to_string(),
-						inputs: vec![NodeInput::node(0, 0)],
-						implementation: DocumentNodeImplementation::Unresolved(NodeIdentifier::new("graphene_std::memo::LetNode<_>")),
-						metadata: Default::default(),
-					},
-					DocumentNode {
->>>>>>> a2046a51
 						name: "RefNode".to_string(),
 						inputs: vec![NodeInput::Network(concrete!(())), NodeInput::lambda(1, 0)],
 						implementation: DocumentNodeImplementation::Unresolved(NodeIdentifier::new("graphene_std::memo::RefNode<_, _>")),
@@ -698,10 +686,6 @@
 	identifier: NodeImplementation::proto("graphene_std::raster::ImaginateNode<_>"),
 	inputs: vec![
 		DocumentInputType::value("Input Image", TaggedValue::ImageFrame(ImageFrame::empty()), true),
-<<<<<<< HEAD
-		DocumentInputType::value("Transform", TaggedValue::DAffine2(DAffine2::IDENTITY), false),
-=======
->>>>>>> a2046a51
 		DocumentInputType::value("Seed", TaggedValue::F64(0.), false), // Remember to keep index used in `NodeGraphFrameImaginateRandom` updated with this entry's index
 		DocumentInputType::value("Resolution", TaggedValue::OptionalDVec2(None), false),
 		DocumentInputType::value("Samples", TaggedValue::F64(30.), false),
@@ -819,35 +803,6 @@
 	network
 }
 
-pub fn wrap_network_in_scope(network: NodeNetwork) -> NodeNetwork {
-	assert_eq!(network.inputs.len(), 1, "Networks wrapped in scope must have exactly one input");
-	let input_type = network.nodes[&network.inputs[0]].inputs.iter().find(|&i| matches!(i, NodeInput::Network(_))).unwrap().clone();
-
-	let inner_network = DocumentNode {
-		name: "Scope".to_string(),
-		implementation: DocumentNodeImplementation::Network(network),
-		inputs: vec![NodeInput::node(0, 1)],
-		metadata: DocumentNodeMetadata::default(),
-	};
-	// wrap the inner network in a scope
-	let nodes = vec![
-		resolve_document_node_type("Begin Scope")
-			.expect("Begin Scope node type not found")
-			.to_document_node(vec![input_type.clone()], DocumentNodeMetadata::default()),
-		inner_network,
-		resolve_document_node_type("End Scope")
-			.expect("End Scope node type not found")
-			.to_document_node(vec![NodeInput::node(0, 0), NodeInput::node(1, 0)], DocumentNodeMetadata::default()),
-	];
-	let network = NodeNetwork {
-		inputs: vec![0],
-		outputs: vec![NodeOutput::new(2, 0)],
-		nodes: nodes.into_iter().enumerate().map(|(id, node)| (id as NodeId, node)).collect(),
-		..Default::default()
-	};
-	network
-}
-
 pub fn new_image_network(output_offset: i32, output_node_id: NodeId) -> NodeNetwork {
 	NodeNetwork {
 		inputs: vec![0],
@@ -855,12 +810,6 @@
 		nodes: [
 			resolve_document_node_type("Input")
 				.expect("Input node does not exist")
-<<<<<<< HEAD
-				.to_document_node([NodeInput::Network(concrete!(ImageFrame))], DocumentNodeMetadata::position((8, 4))),
-			resolve_document_node_type("Output")
-				.expect("Output node does not exist")
-				.to_document_node([NodeInput::node(output_node_id, 0)], DocumentNodeMetadata::position((output_offset + 8, 4))),
-=======
 				.to_document_node_default_inputs([], DocumentNodeMetadata::position((8, 4))),
 			resolve_document_node_type("Output")
 				.expect("Output node does not exist")
@@ -899,7 +848,6 @@
 			fill.to_document_node_default_inputs([Some(NodeInput::node(2, 0))], next_pos()),
 			stroke.to_document_node_default_inputs([Some(NodeInput::node(3, 0))], next_pos()),
 			output.to_document_node_default_inputs([Some(NodeInput::node(4, 0))], next_pos()),
->>>>>>> a2046a51
 		]
 		.into_iter()
 		.enumerate()

--- conflicted
+++ resolved
@@ -4,11 +4,7 @@
 		"beforeBuildCommand": "npm run build",
 		"beforeDevCommand": "npm run tauri:dev",
 		"distDir": "../dist",
-<<<<<<< HEAD
-		"devPath": "http://127.0.0.1:5173/"
-=======
 		"devPath": "http://127.0.0.1:8080/"
->>>>>>> 731d5fc1
 	},
 	"package": {
 		"productName": "graphite-tauri",
